--- conflicted
+++ resolved
@@ -62,11 +62,7 @@
             "minimum_spike_count" : 10
         },
 
-<<<<<<< HEAD
-        "output_file" : '/mnt/md0/data/production_QC/stimulus_analysis_TEST2.csv',
-=======
         "output_file" : '/mnt/md0/data/production_QC/stimulus_analysis_TEST20190805.csv',
->>>>>>> 70ab9699
 
         "nwb_paths" : nwb_files #['/mnt/nvme0/ecephys_nwb_files_20190727/mouse412804_integration_test_fc.spikes.nwb2',
                         #'/mnt/nvme0/ecephys_nwb_files_20190727/integration_test.spikes.nwb2']#'
