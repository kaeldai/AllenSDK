--- conflicted
+++ resolved
@@ -19,15 +19,12 @@
 import numpy as np
 import scipy.signal as signal 
 import logging
-<<<<<<< HEAD
 
 # Design notes:
 # to generate an average feature file, all sweeps must have all features
 # to generate a fitness score of a sweep to a feature file,, the sweep 
 #   must have all features in the file. If one is absent, a penalty 
 #   of TODO ??? will be assessed
-=======
->>>>>>> d687c231
 
 # set of features
 class EphysFeatures( object ):
@@ -277,6 +274,7 @@
                 elif recording_width and v[i] < width_volts:
                     spk["half_height_width"] = t[i] - t[idx0]
                     break
+            # </KEITH>
 
             # Check for things that are probably not spikes:
             # if there is more than 2 ms between the detection event and the peak, don't count it
