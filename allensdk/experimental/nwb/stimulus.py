--- conflicted
+++ resolved
@@ -2,11 +2,7 @@
 import pandas as pd
 import numpy as np
 from pynwb import TimeSeries
-<<<<<<< HEAD
 from pynwb.epoch import Epochs
-=======
-from pynwb.form.backends.hdf5.h5_utils import H5DataIO
->>>>>>> 4c6cff98
 from scipy.signal import medfilt
 from visual_behavior.translator.foraging2 import data_to_change_detection_core
 from visual_behavior.analyze import compute_running_speed
@@ -104,7 +100,6 @@
 
             running_df = self.core_data['running']
             speed = running_df.speed
-<<<<<<< HEAD
 
             self._running_speed = TimeSeries(
                 name='running_speed',
@@ -112,18 +107,6 @@
                 data=speed.values,
                 timestamps=self.timestamps,
                 unit='cm/s')
-=======
-            times = self.get_times()
-            if len(times) > len(speed):
-                logger.warning("Got times of length %s but speed of length %s, truncating times from the end",
-                            len(times), len(speed))
-                times = times[:len(speed)]
-
-            self._running_speed = TimeSeries(name='running_speed',
-                            data=H5DataIO(speed.values, **self.compression_opts),
-                            timestamps=H5DataIO(times, ** self.compression_opts),
-                            unit='cm/s')
->>>>>>> 4c6cff98
 
         return self._running_speed
 
