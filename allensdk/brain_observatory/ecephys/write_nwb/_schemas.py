--- conflicted
+++ resolved
@@ -49,7 +49,6 @@
     firing_rate = Float(required=True)
     snr = Float(required=True, allow_none=True)
     isi_violations = Float(required=True)
-<<<<<<< HEAD
     # TODO: Re-add the below parameters. Helpful parameters that can be used for analysizing data but not directly
     #   required by EcephysSession or the StimulusAnalysis classes
     # presence_ratio = Float(required=True)
@@ -71,27 +70,6 @@
     # spread = Float(required=True)
     # velocity_above = Float(required=True)
     # velocity_below = Float(required=True)
-=======
-    presence_ratio = Float(required=True)
-    amplitude_cutoff = Float(required=True)
-    isolation_distance = Float(required=True, allow_none=True)
-    l_ratio = Float(required=True, allow_none=True)
-    d_prime = Float(required=True, allow_none=True)
-    nn_hit_rate = Float(required=True, allow_none=True)
-    nn_miss_rate = Float(required=True, allow_none=True)
-    max_drift = Float(required=True, allow_none=True)
-    cumulative_drift = Float(required=True, allow_none=True)
-    silhouette_score = Float(required=True, allow_none=True)
-    waveform_duration = Float(required=True, allow_none=True)
-    waveform_halfwidth = Float(required=True, allow_none=True)
-    PT_ratio = Float(required=True, allow_none=True)
-    repolarization_slope = Float(required=True, allow_none=True)
-    recovery_slope = Float(required=True, allow_none=True)
-    amplitude = Float(required=True, allow_none=True)
-    spread = Float(required=True, allow_none=True)
-    velocity_above = Float(required=True, allow_none=True)
-    velocity_below = Float(required=True, allow_none=True)
->>>>>>> 6316b7f7
 
 
 class Lfp(RaisingSchema):
