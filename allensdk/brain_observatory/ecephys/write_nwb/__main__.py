--- conflicted
+++ resolved
@@ -1,9 +1,5 @@
 import logging
 import sys
-<<<<<<< HEAD
-import argparse
-=======
->>>>>>> 84d50266
 from pathlib import PurePath
 import multiprocessing as mp
 from functools import partial
@@ -23,11 +19,7 @@
     add_stimulus_timestamps,
 )
 from allensdk.brain_observatory.argschema_utilities import (
-<<<<<<< HEAD
-    write_or_print_outputs,
-=======
     write_or_print_outputs, optional_lims_inputs
->>>>>>> 84d50266
 )
 from allensdk.brain_observatory import dict_to_indexed_array
 from allensdk.brain_observatory.ecephys.file_io.continuous_file import ContinuousFile
@@ -433,10 +425,7 @@
     nwbfile, probe_nwb_device, probe_nwb_electrode_group = add_probe_to_nwbfile(nwbfile, probe['id'], description=probe['name'])
 
     channels = prepare_probewise_channel_table(probe['channels'], probe_nwb_electrode_group)
-<<<<<<< HEAD
-=======
     channel_li_id_map = {row["local_index"]: cid for cid, row in channels.iterrows()}
->>>>>>> 84d50266
     lfp_channels = np.load(probe['lfp']['input_channels_path'], allow_pickle=False)
     
     channels.reset_index(inplace=True)
@@ -468,15 +457,6 @@
         timestamps=H5DataIO(data=lfp_timestamps, compression='gzip', compression_opts=9),
         electrodes=electrode_table_region
     ))
-<<<<<<< HEAD
-
-    nwbfile.add_acquisition(lfp)
-
-    with pynwb.NWBHDF5IO(probe['lfp']['output_path'], 'w') as lfp_writer:
-        logging.info(f"writing probe lfp file to {probe['lfp']['output_path']}")
-        lfp_writer.write(nwbfile)
-    return {"id": probe["id"], "nwb_path": probe["lfp"]["output_path"]}
-=======
 
     nwbfile.add_acquisition(lfp)
 
@@ -511,7 +491,6 @@
     csd_mod.add_data_interface(csd_ts)
 
     return nwbfile
->>>>>>> 84d50266
 
 
 def write_probewise_lfp_files(probes, session_start_time, pool_size=3):
@@ -569,7 +548,6 @@
         data=mean_waveforms,
         column_name="waveform_mean",
         column_description="mean waveforms on peak channels (and over samples)",
-<<<<<<< HEAD
     )
 
     return nwbfile
@@ -591,29 +569,6 @@
         session_start_time=session_start_time
     )
 
-=======
-    )
-
-    return nwbfile
-
-
-def write_ecephys_nwb(
-    output_path, 
-    session_id, session_start_time, 
-    stimulus_table_path, 
-    probes, 
-    running_speed_path,
-    pool_size,
-    **kwargs
-):
-
-    nwbfile = pynwb.NWBFile(
-        session_description='EcephysSession',
-        identifier='{}'.format(session_id),
-        session_start_time=session_start_time
-    )
-
->>>>>>> 84d50266
     stimulus_table = read_stimulus_table(stimulus_table_path)
     nwbfile = add_stimulus_timestamps(nwbfile, stimulus_table['start_time'].values) # TODO: patch until full timestamps are output by stim table module
     nwbfile = add_stimulus_presentations(nwbfile, stimulus_table)
@@ -630,19 +585,11 @@
     io.write(nwbfile)
     io.close()
 
-<<<<<<< HEAD
     #probe_outputs = write_probewise_lfp_files(probes, session_start_time, pool_size=pool_size)
 
     return {
         'nwb_path': output_path,
         #"probe_outputs": probe_outputs
-=======
-    probe_outputs = write_probewise_lfp_files(probes, session_start_time, pool_size=pool_size)
-
-    return {
-        'nwb_path': output_path,
-        "probe_outputs": probe_outputs
->>>>>>> 84d50266
     }
 
 
@@ -651,36 +598,7 @@
         format="%(asctime)s - %(process)s - %(levelname)s - %(message)s"
     )
 
-<<<<<<< HEAD
-    remaining_args = sys.argv[1:]
-    input_data = {}
-    if "--get_inputs_from_lims" in sys.argv:
-        lims_parser = argparse.ArgumentParser(add_help=False)
-        lims_parser.add_argument("--host", type=str, default="http://lims2")
-        lims_parser.add_argument("--job_queue", type=str, default=None)
-        lims_parser.add_argument("--strategy", type=str, default=None)
-        lims_parser.add_argument("--ecephys_session_id", type=int, default=None)
-        lims_parser.add_argument("--output_root", type=str, default=None)
-
-        lims_args, remaining_args = lims_parser.parse_known_args(remaining_args)
-        remaining_args = [
-            item for item in remaining_args if item != "--get_inputs_from_lims"
-        ]
-        input_data = get_inputs_from_lims(**lims_args.__dict__)
-
-    try:
-        parser = argschema.ArgSchemaParser(
-            args=remaining_args,
-            input_data=input_data,
-            schema_type=InputSchema,
-            output_schema_type=OutputSchema,
-        )
-    except marshmallow.exceptions.ValidationError:
-        print(input_data)
-        raise
-=======
     parser = optional_lims_inputs(sys.argv, InputSchema, OutputSchema, get_inputs_from_lims)
->>>>>>> 84d50266
 
     output = write_ecephys_nwb(**parser.args)
     write_or_print_outputs(output, parser)
