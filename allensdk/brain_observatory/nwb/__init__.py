import numpy as np
import datetime
import uuid
import pynwb
from pynwb.base import TimeSeries, Images
from pynwb.behavior import BehavioralEvents
from pynwb import ProcessingModule
from pynwb.image import ImageSeries, GrayscaleImage, IndexSeries
from pynwb.ophys import DfOverF, ImageSegmentation, OpticalChannel, Fluorescence

import allensdk.brain_observatory.roi_masks as roi
from allensdk.brain_observatory.running_speed import RunningSpeed
from allensdk.brain_observatory import dict_to_indexed_array
from allensdk.brain_observatory.image_api import ImageApi
from allensdk.brain_observatory.behavior.schemas import OphysBehaviorMetaDataSchema, OphysBehaviorTaskParametersSchema
from allensdk.brain_observatory.nwb.metadata import load_LabMetaData_extension


def add_running_speed_to_nwbfile(nwbfile, running_speed, name='speed', unit='cm/s'):
    ''' Adds running speed data to an NWBFile as a timeseries in acquisition

    Parameters
    ----------
    nwbfile : pynwb.NWBFile
        File to which runnign speeds will be written
    running_speed : RunningSpeed
        Contains attributes 'values' and 'timestamps'
    name : str, optional
        used as name of timeseries object
    unit : str, optional
        SI units of running speed values

    Returns
    -------
    nwbfile : pynwb.NWBFile

    '''

    timestamps_ts = TimeSeries(
        name='timestamps',
        timestamps=running_speed.timestamps,
        unit='s'
    )

    running_speed_series = pynwb.base.TimeSeries(
        name=name,
        data=running_speed.values,
        timestamps=timestamps_ts,
        unit=unit
    )

    running_mod = ProcessingModule('running', 'Running speed processing module')
    nwbfile.add_processing_module(running_mod)

    running_mod.add_data_interface(timestamps_ts)
    running_mod.add_data_interface(running_speed_series)

    return nwbfile


def add_running_data_df_to_nwbfile(nwbfile, running_data_df, unit_dict, index_key='timestamps'):
    ''' Adds running speed data to an NWBFile as timeseries in acquisition and processing

    Parameters
    ----------
    nwbfile : pynwb.NWBFile
        File to which runnign speeds will be written
    running_speed : pandas.DataFrame
        Contains 'speed' and 'times', 'v_in', 'vsig', 'dx'
    unit : str, optional
        SI units of running speed values

    Returns
    -------
    nwbfile : pynwb.NWBFile

    '''
    assert running_data_df.index.name == index_key

    running_speed = RunningSpeed(timestamps=running_data_df.index.values,
                                 values=running_data_df['speed'].values)

    add_running_speed_to_nwbfile(nwbfile, running_speed, name='speed', unit=unit_dict['speed'])

    running_mod = nwbfile.modules['running']
    timestamps_ts = running_mod.get_data_interface('timestamps')

    running_dx_series = TimeSeries(
        name='dx',
        data=running_data_df['dx'].values,
        timestamps=timestamps_ts,
        unit=unit_dict['dx']
    )

    v_sig = TimeSeries(
        name='v_sig',
        data=running_data_df['v_sig'].values,
        timestamps=timestamps_ts, 
        unit=unit_dict['v_sig']
    )

    v_in = TimeSeries(
        name='v_in',
        data=running_data_df['v_in'].values,
        timestamps=timestamps_ts,
        unit=unit_dict['v_in']
    )

    running_mod.add_data_interface(running_dx_series)
    nwbfile.add_acquisition(v_sig)
    nwbfile.add_acquisition(v_in)

    return nwbfile


def add_stimulus_template(nwbfile, image_data, name):

    image_index = list(range(image_data.shape[0]))
    visual_stimulus_image_series = ImageSeries(name=name,
                                               data=image_data,
                                               unit='NA',
                                               format='raw',
                                               timestamps=image_index)

    nwbfile.add_stimulus_template(visual_stimulus_image_series)
    return nwbfile


def add_stimulus_presentations(nwbfile, stimulus_table, tag='stimulus_epoch'):
    ''' Adds a stimulus table (defining stimulus characteristics for each time point in a session) to an nwbfile as epochs.

    Parameters
    ----------
    nwbfile : pynwb.NWBFile
    stimulus_table: pd.DataFrame
        Each row corresponds to an epoch of time. Columns define the epoch (start and stop time) and its characteristics. 
        Nans will be replaced with the empty string. Required columns are:
            start_time :: the time at which this epoch started
            stop_time :: the time  at which this epoch ended
    tag : str, optional
        Each epoch in an nwb file has one or more tags. This string will be applied as a tag to all epochs created here

    Returns
    -------
    nwbfile : pynwb.NWBFile

    '''
    stimulus_table = stimulus_table.copy()

    ts = nwbfile.modules['stimulus'].get_data_interface('timestamps')

    for colname, series in stimulus_table.items():
        types = set(series.map(type))
        if len(types) > 1 and str in types:
            series.fillna('', inplace=True)
            stimulus_table[colname] = series.transform(str)

    stimulus_table['tags'] = [(tag,)] * stimulus_table.shape[0]
    stimulus_table['timeseries'] = [(ts,)] * stimulus_table.shape[0]

    container = pynwb.epoch.TimeIntervals.from_dataframe(stimulus_table, 'epochs')
    nwbfile.epochs = container

    return nwbfile


<<<<<<< HEAD
def add_ophys_timestamps(nwbfile, ophys_timestamps, module_name='two_photon_imaging'):

    stimulus_ts = TimeSeries(
        name='timestamps',
        timestamps=ophys_timestamps,
        unit='s'
    )

    stim_mod = ProcessingModule(module_name, 'Ophys timestamps processing module')
    nwbfile.add_processing_module(stim_mod)
    stim_mod.add_data_interface(stimulus_ts)

    return nwbfile


=======
>>>>>>> eb955657
def add_stimulus_timestamps(nwbfile, stimulus_timestamps, module_name='stimulus'):

    stimulus_ts = TimeSeries(
        name='timestamps',
        timestamps=stimulus_timestamps,
        unit='s'
    )

    stim_mod = ProcessingModule(module_name, 'Stimulus Times processing')
<<<<<<< HEAD

    nwbfile.add_processing_module(stim_mod)
    stim_mod.add_data_interface(stimulus_ts)

    return nwbfile


def add_trials(nwbfile, trials, description_dict={}):

    order = list(trials.index)
    for _, row in trials[['start_time', 'stop_time']].iterrows():
        row_dict = row.to_dict()
        nwbfile.add_trial(**row_dict)

    for c in [c for c in trials.columns if c not in ['start_time', 'stop_time']]:
        index, data = dict_to_indexed_array(trials[c].to_dict(), order)
        if data.dtype == '<U1':
            data = trials[c].values
        if not len(data) == len(order):
            nwbfile.add_trial_column(name=c, description=description_dict.get(c, 'NOT IMPLEMENTED: %s' % c), data=data, index=index)
        else:
            nwbfile.add_trial_column(name=c, description=description_dict.get(c, 'NOT IMPLEMENTED: %s' % c), data=data)


def add_licks(nwbfile, licks):

    licks_event_series = TimeSeries(
        name='timestamps',
        timestamps=licks.time.values,
        unit='s'
    )

    # Add lick event timeseries to lick interface:
    licks_interface = BehavioralEvents([licks_event_series], 'licks')

    # Add lick interface to nwb file, by way of a processing module:
    licks_mod = ProcessingModule('licking', 'Licking behavior processing module')
    licks_mod.add_data_interface(licks_interface)
    nwbfile.add_processing_module(licks_mod)

    return nwbfile


def add_rewards(nwbfile, rewards_df):
    assert rewards_df.index.name == 'timestamps'

    reward_timestamps_ts = TimeSeries(
        name='timestamps',
        timestamps=rewards_df.index.values,
        unit='s'
    )

    reward_volume_ts = TimeSeries(
        name='volume',
        data=rewards_df.volume.values,
        timestamps=reward_timestamps_ts,
        unit='ml'
    )

    autorewarded_ts = TimeSeries(
        name='autorewarded',
        data=rewards_df.autorewarded.values,
        timestamps=reward_timestamps_ts,
        unit=None
    )

    rewards_mod = ProcessingModule('rewards', 'Licking behavior processing module')
    rewards_mod.add_data_interface(reward_timestamps_ts)
    rewards_mod.add_data_interface(reward_volume_ts)
    rewards_mod.add_data_interface(autorewarded_ts)
    nwbfile.add_processing_module(rewards_mod)

    return nwbfile


def add_image(nwbfile, image_data, image_name, module_name, module_description, image_api=None):

    description = '{} image at pixels/cm resolution'.format(image_name)

    if image_api is None:
        image_api = ImageApi

    data, spacing, unit = ImageApi.deserialize(image_data)
    assert spacing[0] == spacing[1] and len(spacing) == 2 and unit == 'mm'

    if module_name not in nwbfile.modules:
        ophys_mod = ProcessingModule(module_name, module_description)
        nwbfile.add_processing_module(ophys_mod)
    else:
        ophys_mod = nwbfile.modules[module_name]

    image = GrayscaleImage(image_name, data, resolution=spacing[0] / 10, description=description)

    if 'images' not in ophys_mod.containers:
        images = Images(name='images')
        ophys_mod.add_data_interface(images)
    else:
        images = ophys_mod['images']
    images.add_image(image)

    return nwbfile


def add_max_projection(nwbfile, max_projection, image_api=None):

    add_image(nwbfile, max_projection, 'max_projection', 'two_photon_imaging', 'Ophys timestamps processing module', image_api=image_api)


def add_average_image(nwbfile, average_image, image_api=None):

    add_image(nwbfile, average_image, 'average_image', 'two_photon_imaging', 'Ophys timestamps processing module', image_api=image_api)


def add_stimulus_index(nwbfile, stimulus_index, nwb_template):

    assert stimulus_index.index.name == 'timestamps'

    image_index = IndexSeries(
        name=nwb_template.name,
        data=stimulus_index['image_index'].values,
        unit='None',
        indexed_timeseries=nwb_template,
        timestamps=stimulus_index.index.values)
    nwbfile.add_stimulus(image_index)


def add_metadata(nwbfile, metadata):

    OphysBehaviorMetaData = load_LabMetaData_extension(OphysBehaviorMetaDataSchema, 'AIBS_ophys_behavior')
    metadata_clean = OphysBehaviorMetaDataSchema().dump(metadata)

    new_metadata_dict = {}
    for key, val in metadata_clean.items():
        if isinstance(val, list):
            new_metadata_dict[key] = np.array(val)
        elif isinstance(val, (datetime.datetime, uuid.UUID)):
            new_metadata_dict[key] = str(val)
        else:
            new_metadata_dict[key] = val
    nwb_metadata = OphysBehaviorMetaData(name='metadata', **new_metadata_dict)
    nwbfile.add_lab_meta_data(nwb_metadata)


def add_task_parameters(nwbfile, task_parameters):

    OphysBehaviorTaskParameters = load_LabMetaData_extension(OphysBehaviorTaskParametersSchema, 'AIBS_ophys_behavior')
    task_parameters_clean = OphysBehaviorTaskParametersSchema().dump(task_parameters)

    new_task_parameters_dict = {}
    for key, val in task_parameters_clean.items():
        if isinstance(val, list):
            new_task_parameters_dict[key] = np.array(val)
        else:
            new_task_parameters_dict[key] = val
    nwb_task_parameters = OphysBehaviorTaskParameters(name='task_parameters', **new_task_parameters_dict)
    nwbfile.add_lab_meta_data(nwb_task_parameters)


def add_cell_specimen_table(nwbfile, cell_roi_table):

    # Device:
    device_name = nwbfile.lab_meta_data['metadata'].device_name
    nwbfile.create_device(device_name,
                          "Allen Brain Observatory")
    device = nwbfile.get_device(device_name)

    # Location:
    location_description = "Area: {}, Depth: {} um".format(
        nwbfile.lab_meta_data['metadata'].targeted_structure,
        nwbfile.lab_meta_data['metadata'].imaging_depth)

    # FOV:
    fov_width = nwbfile.lab_meta_data['metadata'].field_of_view_width
    fov_height = nwbfile.lab_meta_data['metadata'].field_of_view_height
    imaging_plane_description = "{} field of view in {} at depth {} um".format(
        (fov_width, fov_height),
        nwbfile.lab_meta_data['metadata'].targeted_structure,
        nwbfile.lab_meta_data['metadata'].imaging_depth)

    # Optical Channel:
    optical_channel = OpticalChannel(
        name='channel_1',
        description='2P Optical Channel',
        emission_lambda=nwbfile.lab_meta_data['metadata'].emission_lambda)

    # Imaging Plane:
    imaging_plane = nwbfile.create_imaging_plane(
        name='imaging_plane_1',
        optical_channel=optical_channel,
        description=imaging_plane_description,
        device=device,
        excitation_lambda=nwbfile.lab_meta_data['metadata'].excitation_lambda,
        imaging_rate=nwbfile.lab_meta_data['metadata'].ophys_frame_rate,
        indicator=nwbfile.lab_meta_data['metadata'].indicator,
        location=location_description,
        manifold=[],  # Should this be passed in for future support?
        conversion=1.0,
        unit='unknown',  # Should this be passed in for future support?
        reference_frame='unknown')  # Should this be passed in for future support?


    # Image Segmentation:
    image_segmentation = ImageSegmentation(name="image_segmentation")
    nwbfile.modules['two_photon_imaging'].add_data_interface(image_segmentation)

    # Plane Segmentation:
    plane_segmentation = image_segmentation.create_plane_segmentation(
        name='cell_specimen_table',
        description="Segmented rois",
        imaging_plane=imaging_plane)

    for c in [c for c in cell_roi_table.columns if c not in ['id', 'mask_matrix']]:
        plane_segmentation.add_column(c, c)

    for cell_roi_id, row in cell_roi_table.iterrows():
        sub_mask = np.array(row.pop('image_mask'))
        curr_roi = roi.create_roi_mask(fov_width, fov_height, [(fov_width - 1), 0, (fov_height - 1), 0], roi_mask=sub_mask)
        mask = curr_roi.get_mask_plane()
        csid = row.pop('cell_specimen_id')
        row['cell_specimen_id'] = -1 if csid is None else csid
        row['id'] = cell_roi_id
        plane_segmentation.add_roi(image_mask=mask, **row.to_dict())

    return nwbfile


def add_dff_traces(nwbfile, dff_traces):

    twop_module = nwbfile.modules['two_photon_imaging']
    ophys_timestamps = twop_module.get_data_interface('timestamps')
    data = np.array([dff_traces.loc[cell_roi_id].dff for cell_roi_id in dff_traces.index.values])
    # assert len(ophys_timestamps.timestamps) == len(data)

    cell_specimen_table = nwbfile.modules['two_photon_imaging'].data_interfaces['image_segmentation'].plane_segmentations['cell_specimen_table']
    roi_table_region = cell_specimen_table.create_roi_table_region(
        description="segmented cells labeled by cell_specimen_id",
        region=slice(len(dff_traces)))

    # Create/Add dff modules and interfaces:
    assert dff_traces.index.name == 'cell_roi_id'
    dff_interface = DfOverF(name='dff')
    twop_module.add_data_interface(dff_interface)

    dff_interface.create_roi_response_series(
        name='traces',
        data=data,
        unit='NA',
        rois=roi_table_region,
        timestamps=ophys_timestamps)

    return nwbfile


def add_corrected_fluorescence_traces(nwbfile, corrected_fluorescence_traces):

    # Create/Add corrected_fluorescence_traces modules and interfaces:
    assert corrected_fluorescence_traces.index.name == 'cell_roi_id'
    twop_module = nwbfile.modules['two_photon_imaging']
    roi_table_region = nwbfile.modules['two_photon_imaging'].data_interfaces['dff'].roi_response_series['traces'].rois
    ophys_timestamps = twop_module.get_data_interface('timestamps')
    f_interface = Fluorescence(name='corrected_fluorescence')
    twop_module.add_data_interface(f_interface)
    f_interface.create_roi_response_series(
        name='traces',
        data=np.array([corrected_fluorescence_traces.loc[cell_roi_id].corrected_fluorescence for cell_roi_id in corrected_fluorescence_traces.index.values]),
        unit='NA',
        rois=roi_table_region,
        timestamps=ophys_timestamps)

    return nwbfile


def add_motion_correction(nwbfile, motion_correction):

    twop_module = nwbfile.modules['two_photon_imaging']
    ophys_timestamps = twop_module.get_data_interface('timestamps')

    t1 = TimeSeries(
        name='x',
        data=motion_correction['x'].values,
        timestamps=ophys_timestamps,
        unit='pixels'
    )

    t2 = TimeSeries(
        name='y',
        data=motion_correction['y'].values,
        timestamps=ophys_timestamps,
        unit='pixels'
    )

    motion_module = ProcessingModule('motion_correction', 'Motion Correction processing module')
    motion_module.add_data_interface(t1)
    motion_module.add_data_interface(t2)
    nwbfile.add_processing_module(motion_module)
=======
    nwbfile.add_processing_module(stim_mod)
    stim_mod.add_data_interface(stimulus_ts)

    return nwbfile
>>>>>>> eb955657
<|MERGE_RESOLUTION|>--- conflicted
+++ resolved
@@ -164,7 +164,6 @@
     return nwbfile
 
 
-<<<<<<< HEAD
 def add_ophys_timestamps(nwbfile, ophys_timestamps, module_name='two_photon_imaging'):
 
     stimulus_ts = TimeSeries(
@@ -179,9 +178,7 @@
 
     return nwbfile
 
-
-=======
->>>>>>> eb955657
+  
 def add_stimulus_timestamps(nwbfile, stimulus_timestamps, module_name='stimulus'):
 
     stimulus_ts = TimeSeries(
@@ -191,7 +188,6 @@
     )
 
     stim_mod = ProcessingModule(module_name, 'Stimulus Times processing')
-<<<<<<< HEAD
 
     nwbfile.add_processing_module(stim_mod)
     stim_mod.add_data_interface(stimulus_ts)
@@ -486,10 +482,4 @@
     motion_module = ProcessingModule('motion_correction', 'Motion Correction processing module')
     motion_module.add_data_interface(t1)
     motion_module.add_data_interface(t2)
-    nwbfile.add_processing_module(motion_module)
-=======
-    nwbfile.add_processing_module(stim_mod)
-    stim_mod.add_data_interface(stimulus_ts)
-
-    return nwbfile
->>>>>>> eb955657
+    nwbfile.add_processing_module(motion_module)