# Copyright 2015-2016 Allen Institute for Brain Science
# This file is part of Allen SDK.
#
# Allen SDK is free software: you can redistribute it and/or modify
# it under the terms of the GNU General Public License as published by
# the Free Software Foundation, version 3 of the License.
#
# Allen SDK is distributed in the hope that it will be useful,
# but WITHOUT ANY WARRANTY; without even the implied warranty of
# MERCHANTABILITY or FITNESS FOR A PARTICULAR PURPOSE.  See the
# GNU General Public License for more details.
#
# You should have received a copy of the GNU General Public License
# along with Allen SDK.  If not, see <http://www.gnu.org/licenses/>.

from .rma_api import RmaApi
from .grid_data_api import GridDataApi
from ..cache import cacheable, Cache
import numpy as np
import os
import nrrd
import six


class MouseConnectivityApi(RmaApi):
    '''
    HTTP Client for the Allen Mouse Brain Connectivity Atlas.

    See: `Mouse Connectivity API <http://help.brain-map.org/display/mouseconnectivity/API>`_
    '''
    PRODUCT_IDS = [5, 31]

    def __init__(self, base_uri=None):
        super(MouseConnectivityApi, self).__init__(base_uri)

    AVERAGE_TEMPLATE = 'average_template'
    ARA_NISSL = 'ara_nissl'
    MOUSE_2011 = 'annotation/mouse_2011'
    DEVMOUSE_2012 = 'annotation/devmouse_2012'
    CCF_2015 = 'annotation/ccf_2015'
    CCF_2016 = 'annotation/ccf_2016'
    CCF_VERSION_DEFAULT = CCF_2016

    VOXEL_RESOLUTION_10_MICRONS = 10
    VOXEL_RESOLUTION_25_MICRONS = 25
    VOXEL_RESOLUTION_50_MICRONS = 50
    VOXEL_RESOLUTION_100_MICRONS = 100

<<<<<<< HEAD
#    @file_download(reader='nrrd',
#                   file_name_position=3,
#                   read_by_default=True)
=======
    @cacheable(query_strategy='download',
               reader=nrrd.read,
               pathfinder=Cache.pathfinder(file_name_position=3))
>>>>>>> 0bdfb483
    def download_annotation_volume(self,
                                   ccf_version,
                                   resolution,
                                   file_name):
        '''
        Download the annotation volume at a particular resolution.

        Parameters
        ----------
        ccf_version: string
            MouseConnectivityApi.CCF_2016 (default) or MouseConnectivityApi.CCF_2015
        resolution: int
            Desired resolution to download in microns.
            Must be 10, 25, 50, or 100.
        file_name: string
            Where to save the annotation volume.
        
        Note: the parameters must be used as positional parameters, not keywords
        '''

        if ccf_version is None:
            ccf_version = MouseConnectivityApi.CCF_VERSION_DEFAULT

<<<<<<< HEAD
        return self.download_volumetric_data(ccf_version,
                                             'annotation_%d.nrrd' % resolution,
                                             None,
                                             file_name)
=======
        self.download_volumetric_data(ccf_version,
                                      'annotation_%d.nrrd' % resolution,
                                      None,
                                      file_name,
                                      reader=None)
>>>>>>> 0bdfb483

#    @file_download(reader='nrrd', 
#                   file_name_position=2, 
#                   read_by_default=True)
    def download_template_volume(self, resolution, file_name):
        '''
        Download the registration template volume at a particular resolution.

        Parameters
        ----------

        resolution: int
            Desired resolution to download in microns.  Must be 10, 25, 50, or 100.

        file_name: string
            Where to save the registration template volume.
        '''

<<<<<<< HEAD
        return self.download_volumetric_data(MouseConnectivityApi.AVERAGE_TEMPLATE,
                                             'average_template_%d.nrrd' % resolution,
                                             None, 
                                             file_name)
                                      
    @cacheable
=======
    @cacheable()
>>>>>>> 0bdfb483
    def get_experiments(self,
                        structure_ids,
                        **kwargs):
        '''
        Fetch experiment metadata from the Mouse Brain Connectivity Atlas.

        Parameters
        ----------
        structure_ids : integer or list, optional
            injection structure

        Returns
        -------
        url : string
            The constructed URL
        '''
        criteria_list = ['[failed$eqfalse]',
                         'products[id$in%s]' % (','.join(str(i) for i in MouseConnectivityApi.PRODUCT_IDS))]

        if structure_ids is not None:
            if type(structure_ids) is not list:
                structure_ids = [structure_ids]
            criteria_list.append('[id$in%s]' % ','.join(str(i)
                                                        for i in structure_ids))

        criteria_string = ','.join(criteria_list)

        return self.model_query('SectionDataSet',
                                criteria=criteria_string,
                                **kwargs)

    @cacheable()
    def get_manual_injection_summary(self, experiment_id):
        ''' Retrieve manual injection summary. '''

        criteria = '[id$in%d]' % (experiment_id)

        include = ['specimen(donor(transgenic_mouse(transgenic_lines)),',
                   'injections(structure,age)),',
                   'equalization,products']

        only = ['id',
                'failed',
                'storage_directory',
                'red_lower',
                'red_upper',
                'green_lower',
                'green_upper',
                'blue_lower',
                'blue_upper',
                'products.id',
                'specimen_id',
                'structure_id',
                'reference_space_id',
                'primary_injection_structure_id',
                'registration_point',
                'coordinates_ap',
                'coordinates_dv',
                'coordinates_ml',
                'angle',
                'sex',
                'strain',
                'injection_materials',
                'acronym',
                'structures.name',
                'days',
                'transgenic_mice.name',
                'transgenic_lines.name',
                'transgenic_lines.description',
                'transgenic_lines.id',
                'donors.id']

        return self.model_query('SectionDataSet',
                                criteria=criteria,
                                include=include,
                                only=only)

    @cacheable()
    def get_experiment_detail(self, experiment_id):
        '''Retrieve the experiments data.'''

        criteria = '[id$eq%d]' % (experiment_id)
        include = ['specimen(stereotaxic_injections(primary_injection_structure,structures,stereotaxic_injection_coordinates)),',
                   'equalization,',
                   'sub_images']
        order = ["'sub_images.section_number$asc'"]

        return self.model_query('SectionDataSet',
                                criteria=criteria,
                                include=include,
                                order=order)

    @cacheable()
    def get_projection_image_info(self,
                                  experiment_id,
                                  section_number):
        '''Fetch meta-information of one projection image.

        Parameters
        ----------
        experiment_id : integer

        section_number : integer

        Notes
        -----
        See: image examples under
        `Experimental Overview and Metadata <http://help.brain-map.org/display/mouseconnectivity/API##API-ExperimentalOverviewandMetadata>`_
        for additional documentation.
        Download the image using :py:meth:`allensdk.api.queries.image_download_api.ImageDownloadApi.download_section_image`
        '''

        criteria = '[id$eq%d]' % (experiment_id)
        include = ['equalization,sub_images[section_number$eq%d]' %
                   (section_number)]

        return self.model_query('SectionDataSet',
                                criteria=criteria,
                                include=include)

    def build_volumetric_data_download_url(self,
                                           data_path,
                                           file_name,
                                           voxel_resolution=None,
                                           release=None,
                                           coordinate_framework=None):
        '''Construct url to download 3D reference model in NRRD format.

        Parameters
        ----------
        data_path : string
            'average_template', 'ara_nissl', 'annotation/ccf_2015', 'annotation/mouse_2011', or 'annotation/devmouse_2012'
        voxel_resolution : int
            10, 25, 50 or 100
        coordinate_framework : string
            'mouse_ccf' (default) or 'mouse_annotation'

        Notes
        -----
        See: `3-D Reference Models <http://help.brain-map.org/display/mouseconnectivity/API#API-3DReferenceModels>`_
        for additional documentation.
        '''

        if voxel_resolution is None:
            voxel_resolution = MouseConnectivityApi.VOXEL_RESOLUTION_10_MICRONS

        if release is None:
            release = 'current-release'

        if coordinate_framework is None:
            coordinate_framework = 'mouse_ccf'

        url = ''.join([self.informatics_archive_endpoint,
                       '/%s/%s/' % (release, coordinate_framework),
                       data_path,
                       '/',
                       file_name])

        return url

    # TODO: check if this was 'read_by_default'
    @cacheable(query_strategy='download',
               reader=nrrd.read,
               pathfinder=Cache.pathfinder(file_name_position=4,
                                           secondary_file_name_position=2))
    def download_volumetric_data(self,
                                 data_path,
                                 file_name,
                                 voxel_resolution=None,
                                 save_file_path=None,
                                 release=None,
                                 coordinate_framework=None):
        '''Download 3D reference model in NRRD format.

        Parameters
        ----------
        data_path : string
            'average_template', 'ara_nissl', 'annotation/ccf_2015', 'annotation/mouse_2011', or 'annotation/devmouse_2012'
        file_name : string
            server-side file name. 'annotation_10.nrrd' for example.
        voxel_resolution : int
            10, 25, 50 or 100
        coordinate_framework : string
            'mouse_ccf' (default) or 'mouse_annotation'

        Notes
        -----
        See: `3-D Reference Models <http://help.brain-map.org/display/mouseconnectivity/API#API-3DReferenceModels>`_
        for additional documentation.
        '''
        url = self.build_volumetric_data_download_url(data_path,
                                                      file_name,
                                                      voxel_resolution,
                                                      release,
                                                      coordinate_framework)

        if save_file_path is None:
            save_file_path = file_name

        if save_file_path is None:
            save_file_path = 'volumetric_data.nrrd'

        self.retrieve_file_over_http(url, save_file_path)

    def download_reference_aligned_image_channel_volumes(self,
                                                         data_set_id,
                                                         save_file_path=None):
        '''
        Returns
        -------
            The well known file is downloaded
        '''
        well_known_file_url = self.get_reference_aligned_image_channel_volumes_url(
            data_set_id)

        if save_file_path is None:
            save_file_path = str(data_set_id) + '.zip'

        self.retrieve_file_over_http(well_known_file_url, save_file_path)

    def build_reference_aligned_image_channel_volumes_url(self,
                                                          data_set_id):
        '''Construct url to download the red, green, and blue channels
        aligned to the 25um adult mouse brain reference space volume.

        Parameters
        ----------
        data_set_id : integerallensdk.api.queries
            aka attachable_id

        Notes
        -----
        See: `Reference-aligned Image Channel Volumes <http://help.brain-map.org/display/mouseconnectivity/API#API-ReferencealignedImageChannelVolumes>`_
        for additional documentation.
        '''

        criteria = ['well_known_file_type',
                    "[name$eq'ImagesResampledTo25MicronARA']",
                    "[attachable_id$eq%d]" % (data_set_id)]

        model_stage = self.model_stage('WellKnownFile',
                                       criteria=criteria)

        url = self.build_query_url([model_stage])

        return url

    def get_reference_aligned_image_channel_volumes_url(self,
                                                        data_set_id):
        '''Retrieve the download link for a specific data set.\

        Notes
        -----
        See `Reference-aligned Image Channel Volumes <http://help.brain-map.org/display/mouseconnectivity/API#API-ReferencealignedImageChannelVolumes>`_
        for additional documentation.
        '''
        download_link = self.do_query(self.build_reference_aligned_image_channel_volumes_url,
                                      lambda parsed_json: str(
                                          parsed_json['msg'][0]['download_link']),
                                      data_set_id)

        url = self.api_url + download_link

        return url

    def experiment_source_search(self, **kwargs):
        '''Search over the whole projection signal statistics dataset
        to find experiments with specific projection profiles.

        Parameters
        ----------
        injection_structures : list of integers or strings
            Integer Structure.id or String Structure.acronym.
        target_domain : list of integers or strings, optional
            Integer Structure.id or String Structure.acronym.
        injection_hemisphere : string, optional
            'right' or 'left', Defaults to both hemispheres.
        target_hemisphere : string, optional
            'right' or 'left', Defaults to both hemispheres.
        transgenic_lines : list of integers or strings, optional
             Integer TransgenicLine.id or String TransgenicLine.name. Specify ID 0 to exclude all TransgenicLines.
        injection_domain : list of integers or strings, optional
             Integer Structure.id or String Structure.acronym.
        primary_structure_only : boolean, optional
        product_ids : list of integers, optional
            Integer Product.id
        start_row : integer, optional
            For paging purposes. Defaults to 0.
        num_rows : integer, optional
            For paging purposes. Defaults to 2000.

        Notes
        -----
        See `Source Search <http://help.brain-map.org/display/mouseconnectivity/API#API-SourceSearch>`_,
        `Target Search <http://help.brain-map.org/display/mouseconnectivity/API#API-TargetSearch>`_,
        and
        `service::mouse_connectivity_injection_structure <http://help.brain-map.org/display/api/Connected+Services+and+Pipes#ConnectedServicesandPipes-service%3A%3Amouseconnectivityinjectionstructure>`_.

        '''
        tuples = [(k, v) for k, v in six.iteritems(kwargs)]
        return self.service_query('mouse_connectivity_injection_structure', parameters=tuples)

    def experiment_spatial_search(self, **kwargs):
        '''Displays all SectionDataSets
        with projection signal density >= 0.1 at the seed point.
        This service also returns the path
        along the most dense pixels from the seed point
        to the center of each injection site..

        Parameters
        ----------
        seed_point : list of floats
            The coordinates of a point in 3-D SectionDataSet space.
        transgenic_lines : list of integers or strings, optional
            Integer TransgenicLine.id or String TransgenicLine.name. Specify ID 0 to exclude all TransgenicLines.
        section_data_sets : list of integers, optional
            Ids to filter the results.
        injection_structures : list of integers or strings, optional
            Integer Structure.id or String Structure.acronym.
        primary_structure_only : boolean, optional
        product_ids : list of integers, optional
            Integer Product.id
        start_row : integer, optional
            For paging purposes. Defaults to 0.
        num_rows : integer, optional
            For paging purposes. Defaults to 2000.

        Notes
        -----
        See `Spatial Search <http://help.brain-map.org/display/mouseconnectivity/API#API-SpatialSearch>`_
        and
        `service::mouse_connectivity_target_spatial <http://help.brain-map.org/display/api/Connected+Services+and+Pipes#ConnectedServicesandPipes-service%3A%3Amouseconnectivitytargetspatial>`_.

        '''

        tuples = [(k, v) for k, v in six.iteritems(kwargs)]
        return self.service_query('mouse_connectivity_target_spatial', parameters=tuples)

    def experiment_injection_coordinate_search(self, **kwargs):
        '''User specifies a seed location within the 3D reference space.
        The service returns a rank list of experiments
        by distance of its injection site to the specified seed location.

        Parameters
        ----------
        seed_point : list of floats
            The coordinates of a point in 3-D SectionDataSet space.
        transgenic_lines : list of integers or strings, optional
            Integer TransgenicLine.id or String TransgenicLine.name. Specify ID 0 to exclude all TransgenicLines.
        injection_structures : list of integers or strings, optional
            Integer Structure.id or String Structure.acronym.
        primary_structure_only : boolean, optional
        product_ids : list of integers, optional
            Integer Product.id
        start_row : integer, optional
            For paging purposes. Defaults to 0.
        num_rows : integer, optional
            For paging purposes. Defaults to 2000.

        Notes
        -----
        See `Injection Coordinate Search <http://help.brain-map.org/display/mouseconnectivity/API#API-InjectionCoordinateSearch>`_
        and
        `service::mouse_connectivity_injection_coordinate <http://help.brain-map.org/display/api/Connected+Services+and+Pipes#ConnectedServicesandPipes-service%3A%3Amouseconnectivityinjectioncoordinate>`_.

        '''
        tuples = [(k, v) for k, v in six.iteritems(kwargs)]
        return self.service_query('mouse_connectivity_injection_coordinate', parameters=tuples)

    def experiment_correlation_search(self, **kwargs):
        '''Select a seed experiment and a domain over
        which the similarity comparison is to be made.


        Parameters
        ----------
        row : integer
            SectionDataSet.id to correlate against.
        structures : list of integers or strings, optional
            Integer Structure.id or String Structure.acronym.
        hemisphere : string, optional
            Use 'right' or 'left'. Defaults to both hemispheres.
        transgenic_lines : list of integers or strings, optional
            Integer TransgenicLine.id or String TransgenicLine.name. Specify ID 0 to exclude all TransgenicLines.
        injection_structures : list of integers or strings, optional
            Integer Structure.id or String Structure.acronym.
        primary_structure_only : boolean, optional
        product_ids : list of integers, optional
            Integer Product.id
        start_row : integer, optional
            For paging purposes. Defaults to 0.
        num_rows : integer, optional
            For paging purposes. Defaults to 2000.

        Notes
        -----
        See `Correlation Search <http://help.brain-map.org/display/mouseconnectivity/API#API-CorrelationSearch>`_
        and
        `service::mouse_connectivity_correlation <http://help.brain-map.org/display/api/Connected+Services+and+Pipes#ConnectedServicesandPipes-service%3A%3Amouseconnectivitycorrelation>`_.

        '''
        tuples = sorted(six.iteritems(kwargs))
        return self.service_query('mouse_connectivity_correlation',
                                  parameters=tuples)

    @cacheable()
    def get_structure_unionizes(self,
                                experiment_ids,
                                is_injection=None,
                                structure_name=None,
                                structure_ids=None,
                                hemisphere_ids=None,
                                normalized_projection_volume_limit=None,
                                include=None,
                                debug=None,
                                order=None):

        experiment_filter = '[section_data_set_id$in%s]' %\
                            ','.join(str(i) for i in experiment_ids)

        if is_injection is True:
            is_injection_filter = '[is_injection$eqtrue]'
        elif is_injection is False:
            is_injection_filter = '[is_injection$eqfalse]'
        else:
            is_injection_filter = ''

        if normalized_projection_volume_limit is not None:
            volume_filter = '[normalized_projection_volume$gt%f]' %\
                            (normalized_projection_volume_limit)
        else:
            volume_filter = ''

        if hemisphere_ids is not None:
            hemisphere_filter = '[hemisphere_id$in%s]' %\
                ','.join(str(h) for h in hemisphere_ids)
        else:
            hemisphere_filter = ''

        if structure_name is not None:
            structure_filter = ",structure[name$eq'%s']" % (structure_name)
        elif structure_ids is not None:
            structure_filter = '[structure_id$in%s]' %\
                               ','.join(str(i) for i in structure_ids)
        else:
            structure_filter = ''

        return self.model_query(
            'ProjectionStructureUnionize',
            criteria=''.join([experiment_filter,
                              is_injection_filter,
                              volume_filter,
                              hemisphere_filter,
                              structure_filter]),
            include=include,
            order=order,
            num_rows='all',
            debug=debug,
            count=False)

    @cacheable()
    def download_injection_density(self, path, experiment_id, resolution):
        GridDataApi(base_uri=self.api_url).download_projection_grid_data(
            experiment_id, [GridDataApi.INJECTION_DENSITY], resolution, path)

    @cacheable()
    def download_projection_density(self, path, experiment_id, resolution):
        GridDataApi(base_uri=self.api_url).download_projection_grid_data(
            experiment_id, [GridDataApi.PROJECTION_DENSITY], resolution, path)

    @cacheable()
    def download_injection_fraction(self, path, experiment_id, resolution):
        GridDataApi(base_uri=self.api_url).download_projection_grid_data(
            experiment_id, [GridDataApi.INJECTION_FRACTION], resolution, path)

    @cacheable()
    def download_data_mask(self, path, experiment_id, resolution):
        GridDataApi(base_uri=self.api_url).download_projection_grid_data(
            experiment_id, [GridDataApi.DATA_MASK], resolution, path)

    def calculate_injection_centroid(self,
                                     injection_density,
                                     injection_fraction,
                                     resolution=25):
        '''
        Compute the centroid of an injection site.

        Parameters
        ----------

        injection_density: np.ndarray
            The injection density volume of an experiment

        injection_fraction: np.ndarray
            The injection fraction volume of an experiment

        '''

        # find all voxels with injection_fraction > 0
        injection_voxels = np.nonzero(injection_fraction)
        injection_density_computed = np.multiply(injection_density[injection_voxels],
                                                 injection_fraction[injection_voxels])
        sum_density = np.sum(injection_density_computed)

        # compute centroid in CCF coordinates
        if sum_density > 0:
            centroid = np.dot(injection_density_computed,
                              list(zip(*injection_voxels))) / sum_density * resolution
        else:
            centroid = None

        return centroid<|MERGE_RESOLUTION|>--- conflicted
+++ resolved
@@ -46,15 +46,9 @@
     VOXEL_RESOLUTION_50_MICRONS = 50
     VOXEL_RESOLUTION_100_MICRONS = 100
 
-<<<<<<< HEAD
-#    @file_download(reader='nrrd',
-#                   file_name_position=3,
-#                   read_by_default=True)
-=======
     @cacheable(query_strategy='download',
                reader=nrrd.read,
                pathfinder=Cache.pathfinder(file_name_position=3))
->>>>>>> 0bdfb483
     def download_annotation_volume(self,
                                    ccf_version,
                                    resolution,
@@ -78,22 +72,12 @@
         if ccf_version is None:
             ccf_version = MouseConnectivityApi.CCF_VERSION_DEFAULT
 
-<<<<<<< HEAD
-        return self.download_volumetric_data(ccf_version,
-                                             'annotation_%d.nrrd' % resolution,
-                                             None,
-                                             file_name)
-=======
         self.download_volumetric_data(ccf_version,
                                       'annotation_%d.nrrd' % resolution,
                                       None,
                                       file_name,
                                       reader=None)
->>>>>>> 0bdfb483
-
-#    @file_download(reader='nrrd', 
-#                   file_name_position=2, 
-#                   read_by_default=True)
+
     def download_template_volume(self, resolution, file_name):
         '''
         Download the registration template volume at a particular resolution.
@@ -107,17 +91,20 @@
         file_name: string
             Where to save the registration template volume.
         '''
-
-<<<<<<< HEAD
-        return self.download_volumetric_data(MouseConnectivityApi.AVERAGE_TEMPLATE,
-                                             'average_template_%d.nrrd' % resolution,
-                                             None, 
-                                             file_name)
-                                      
-    @cacheable
-=======
-    @cacheable()
->>>>>>> 0bdfb483
+        try:
+            os.makedirs(os.path.dirname(file_name))
+        except:
+            pass
+
+        self.download_volumetric_data(MouseConnectivityApi.AVERAGE_TEMPLATE,
+                                      'average_template_%d.nrrd' % resolution,
+                                      save_file_path=file_name)
+
+        annotation_data, annotation_image = nrrd.read(file_name)
+
+        return annotation_data, annotation_image
+
+    @cacheable()
     def get_experiments(self,
                         structure_ids,
                         **kwargs):
