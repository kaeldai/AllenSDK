# Allen Institute Software License - This software license is the 2-clause BSD
# license plus a third clause that prohibits redistribution for commercial
# purposes without further permission.
#
# Copyright 2017. Allen Institute. All rights reserved.
#
# Redistribution and use in source and binary forms, with or without
# modification, are permitted provided that the following conditions are met:
#
# 1. Redistributions of source code must retain the above copyright notice,
# this list of conditions and the following disclaimer.
#
# 2. Redistributions in binary form must reproduce the above copyright notice,
# this list of conditions and the following disclaimer in the documentation
# and/or other materials provided with the distribution.
#
# 3. Redistributions for commercial purposes are not permitted without the
# Allen Institute's written permission.
# For purposes of this license, commercial purposes is the incorporation of the
# Allen Institute's software into anything for which you will charge fees or
# other compensation. Contact terms@alleninstitute.org for commercial licensing
# opportunities.
#
# THIS SOFTWARE IS PROVIDED BY THE COPYRIGHT HOLDERS AND CONTRIBUTORS "AS IS"
# AND ANY EXPRESS OR IMPLIED WARRANTIES, INCLUDING, BUT NOT LIMITED TO, THE
# IMPLIED WARRANTIES OF MERCHANTABILITY AND FITNESS FOR A PARTICULAR PURPOSE
# ARE DISCLAIMED. IN NO EVENT SHALL THE COPYRIGHT HOLDER OR CONTRIBUTORS BE
# LIABLE FOR ANY DIRECT, INDIRECT, INCIDENTAL, SPECIAL, EXEMPLARY, OR
# CONSEQUENTIAL DAMAGES (INCLUDING, BUT NOT LIMITED TO, PROCUREMENT OF
# SUBSTITUTE GOODS OR SERVICES; LOSS OF USE, DATA, OR PROFITS; OR BUSINESS
# INTERRUPTION) HOWEVER CAUSED AND ON ANY THEORY OF LIABILITY, WHETHER IN
# CONTRACT, STRICT LIABILITY, OR TORT (INCLUDING NEGLIGENCE OR OTHERWISE)
# ARISING IN ANY WAY OUT OF THE USE OF THIS SOFTWARE, EVEN IF ADVISED OF THE
# POSSIBILITY OF SUCH DAMAGE.
#
import logging

<<<<<<< HEAD
__version__ = '1.0.0.dev8'
=======
__version__ = '0.16.3'
>>>>>>> b4820d7d

try:
    from logging import NullHandler
except ImportError:
    class NullHandler(logging.Handler):
        def emit(self, record):
            pass

logging.getLogger(__name__).addHandler(NullHandler())

if True:
    file_download_log = logging.getLogger(
        'allensdk.api.api.retrieve_file_over_http')
    file_download_log.setLevel(logging.INFO)
    console = logging.StreamHandler()
    formatter = logging.Formatter('%(asctime)s %(name)-12s %(levelname)-8s %(message)s')
    console.setFormatter(formatter)
    file_download_log.addHandler(console)<|MERGE_RESOLUTION|>--- conflicted
+++ resolved
@@ -35,11 +35,7 @@
 #
 import logging
 
-<<<<<<< HEAD
-__version__ = '1.0.0.dev8'
-=======
-__version__ = '0.16.3'
->>>>>>> b4820d7d
+__version__ = '1.0.0.dev9'
 
 try:
     from logging import NullHandler
