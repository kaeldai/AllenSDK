--- conflicted
+++ resolved
@@ -30,18 +30,6 @@
         self.save_dir = os.path.dirname(self.cam_analysis.save_path)
         
         # get fluorescence 
-<<<<<<< HEAD
-        self.timestamps, self.celltraces, f_id = self.cam_analysis.nwb.get_fluorescence_traces()
-        self.numbercells = len(self.celltraces)    #number of cells in dataset
-        self.roi_id = f_id
-        # get dF/F 
-        _, self.dfftraces, dff_id = self.cam_analysis.nwb.get_dff_traces()
-        # sanity check
-        assert len(f_id) == len(dff_id), "Different number of F and dF/F traces"
-        for i in range(len(f_id)):
-            assert f_id[i] == dff_id[i], "F and dF/F are for different ROIs"
-        #
-=======
         self.timestamps, self.celltraces = self.cam_analysis.nwb.get_fluorescence_traces()
         self.numbercells = len(self.celltraces)    #number of cells in dataset
         self.roi_id = self.cam_analysis.nwb.get_roi_ids()
@@ -50,7 +38,6 @@
         # get dF/F 
         _, self.dfftraces = self.cam_analysis.nwb.get_dff_traces()
 
->>>>>>> 3f1fa6a7
         self.acquisition_rate = 1/(self.timestamps[1]-self.timestamps[0])
         self.dxcm, self.dxtime = self.cam_analysis.nwb.get_running_speed()        
 
@@ -59,36 +46,9 @@
 
     def get_peak(self):
         raise CamAnalysisException("get_peak not implemented")
-<<<<<<< HEAD
-
-    def get_global_dff(self, percentiletosubtract=8):
-        return self.dfftraces
-#        OPAnalysis._log.info("Calculating global DF/F ... this can take some time")
-#        
-#        startTime = time.time()
-#        celltraces_dff = np.zeros(self.celltraces.shape)
-#        for i in range(450):
-#            celltraces_dff[:,i] = self.celltraces[:,i] - np.percentile(self.celltraces[:,:(i+450)], percentiletosubtract, axis=1)
-#        for i in range(450, np.size(self.celltraces,1)-450):
-#            celltraces_dff[:,i] = self.celltraces[:,i] - np.percentile(self.celltraces[:,(i-450):(i+450)], percentiletosubtract, axis=1)
-#        for i in range(np.size(self.celltraces,1)-450, np.size(self.celltraces,1)):
-#            celltraces_dff[:,i] = self.celltraces[:,i] - np.percentile(self.celltraces[:,(i-450):], percentiletosubtract, axis=1)
-#
-#        OPAnalysis._log.info("we're still here")
-#        for cn in range(self.numbercells):
-#            (val, edges) = np.histogram(celltraces_dff[cn,:], bins=200)
-#            celltraces_dff[cn,:] /= edges[np.argmax(val)+1]
-#            celltraces_dff[cn,:] -= 1
-#            celltraces_dff[cn,:] *= 100
-#        elapsedTime = time.time() - startTime
-#        OPAnalysis._log.info("Elapsed Time: %f", elapsedTime)
-#        
-#        return celltraces_dff
-=======
         
     def get_global_dff(self):
         return self.dfftraces
->>>>>>> 3f1fa6a7
     
     def get_speed_tuning(self, binsize):
         OPAnalysis._log.info('Calculating speed tuning, spontaneous vs visually driven')
